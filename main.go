--- conflicted
+++ resolved
@@ -19,12 +19,9 @@
 	dedupKeyTemplate string
 	statusMapJson    string
 	summaryTemplate  string
-<<<<<<< HEAD
 	teamName         string
 	teamPrefix       string
-=======
 	detailsTemplate  string
->>>>>>> 5d1e674e
 }
 
 type eventStatusMap map[string][]uint32
@@ -48,7 +45,6 @@
 			Usage:     "The PagerDuty V2 API authentication token, can be set with PAGERDUTY_TOKEN",
 			Value:     &config.authToken,
 			Default:   "",
-			Secret:    true,
 		},
 		{
 			Path:      "pager-team",
