--- conflicted
+++ resolved
@@ -210,7 +210,6 @@
 	return nil
 }
 
-<<<<<<< HEAD
 func handleEventForContact(event *corev2.Event, contact string) error {
 	token, err := getContactToken(contact)
 	if err != nil {
@@ -267,11 +266,7 @@
 }
 
 func manageIncident(event *corev2.Event, token string) error {
-	severity, err := getPagerDutySeverity(event, config.statusMapJson)
-=======
-func manageIncident(event *corev2.Event) error {
 	severity, err := getPagerDutySeverity(event, config.statusMapJSON)
->>>>>>> 81d9c274
 	if err != nil {
 		return err
 	}
