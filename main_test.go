package main

import (
	"encoding/json"
	"os"
	"reflect"
	"testing"

<<<<<<< HEAD
=======
	"os"
	"testing"

>>>>>>> 81d9c274
	corev2 "github.com/sensu/sensu-go/api/core/v2"
	"github.com/stretchr/testify/assert"
)

var (
	eventWithStatus = corev2.Event{
		Check: &corev2.Check{
			Status: 10,
		},
	}
)

func Test_ParseStatusMap_Success(t *testing.T) {
	json := "{\"info\":[130,10],\"error\":[4]}"

	statusMap, err := parseStatusMap(json)
	assert.Nil(t, err)
	assert.Equal(t, 3, len(statusMap))
	assert.Equal(t, "info", statusMap[130])
	assert.Equal(t, "info", statusMap[10])
	assert.Equal(t, "error", statusMap[4])
}

func Test_ParseStatusMap_EmptyStatus(t *testing.T) {
	json := "{\"info\":[130,10],\"error\":[]}"

	statusMap, err := parseStatusMap(json)
	assert.Nil(t, err)
	assert.Equal(t, 2, len(statusMap))
	assert.Equal(t, "info", statusMap[130])
	assert.Equal(t, "info", statusMap[10])
	assert.Equal(t, "", statusMap[4])
}

func Test_ParseStatusMap_InvalidJson(t *testing.T) {
	json := "{\"info\":[130,10],\"error:[]}"

	statusMap, err := parseStatusMap(json)
	assert.NotNil(t, err)
	assert.EqualError(t, err, "unexpected end of JSON input")
	assert.Nil(t, statusMap)
}

func Test_ParseStatusMap_InvalidSeverity(t *testing.T) {
	json := "{\"info\":[130,10],\"invalid\":[4]}"

	statusMap, err := parseStatusMap(json)
	assert.NotNil(t, err)
	assert.EqualError(t, err, "invalid pagerduty severity: invalid")
	assert.Nil(t, statusMap)
}

func Test_GetPagerDutySeverity_Success(t *testing.T) {
	statusMapJSON := "{\"info\":[130,10],\"error\":[4]}"

	eventWithStatus.Check.Status = 10
	pagerDutySeverity, err := getPagerDutySeverity(&eventWithStatus, statusMapJSON)
	assert.Nil(t, err)
	assert.Equal(t, "info", pagerDutySeverity)
}

func Test_GetPagerDutySeverity_NoStatusMapHighStatus(t *testing.T) {
	eventWithStatus.Check.Status = 3
	pagerDutySeverity, err := getPagerDutySeverity(&eventWithStatus, "")
	assert.Nil(t, err)
	assert.Equal(t, "warning", pagerDutySeverity)
}

func Test_GetPagerDutySeverity_NoStatusMapLowStatus(t *testing.T) {
	eventWithStatus.Check.Status = 2
	pagerDutySeverity, err := getPagerDutySeverity(&eventWithStatus, "")
	assert.Nil(t, err)
	assert.Equal(t, "critical", pagerDutySeverity)
}

func Test_GetPagerDutySeverity_InvalidStatusMap(t *testing.T) {
	statusMapJSON := "{\"info\":[130,10],\"error\"[4]}"

	eventWithStatus.Check.Status = 2
	pagerDutySeverity, err := getPagerDutySeverity(&eventWithStatus, statusMapJSON)
	assert.NotNil(t, err)
	assert.Empty(t, pagerDutySeverity)
}

func Test_GetPagerDutySeverity_StatusMapSeverityNotInMap(t *testing.T) {
	statusMapJSON := "{\"info\":[130,10],\"error\":[4]}"

	eventWithStatus.Check.Status = 2
	pagerDutySeverity, err := getPagerDutySeverity(&eventWithStatus, statusMapJSON)
	assert.Nil(t, err)
	assert.Equal(t, "critical", pagerDutySeverity)
}

func Test_GetPagerDutyDedupKey(t *testing.T) {
	event := corev2.FixtureEvent("foo", "bar")
	config.dedupKeyTemplate = "{{.Entity.Name}}-{{.Check.Name}}"

	dedupKey, err := getPagerDutyDedupKey(event)
	assert.Nil(t, err)
	assert.Equal(t, "foo-bar", dedupKey)
}

func Test_PagerTeamToken(t *testing.T) {
	config.teamName = "test_team"
	config.teamSuffix = "_test_suffix"
	os.Setenv("test_team_test_suffix", "token_value")
	teamToken, err := getTeamToken()
	assert.Nil(t, err)
	assert.NotNil(t, teamToken)
	assert.Equal(t, "token_value", teamToken)
}

func Test_PagerIllegalTeamToken(t *testing.T) {
	config.teamName = "test-team"
	config.teamSuffix = "_test-a-suffix"
	os.Setenv("test_team_test_a_suffix", "token_value")
	teamToken, err := getTeamToken()
	assert.Nil(t, err)
	assert.NotNil(t, teamToken)
	assert.Equal(t, "token_value", teamToken)
}

func Test_PagerTeamNoSuffix(t *testing.T) {
	config.teamName = "test-team"
	config.teamSuffix = ""
	os.Setenv("test_team", "token_value")
	teamToken, err := getTeamToken()
	assert.Nil(t, err)
	assert.NotNil(t, teamToken)
	assert.Equal(t, "token_value", teamToken)
}

func Test_GetSummary(t *testing.T) {
	event := corev2.FixtureEvent("foo", "bar")
	config.summaryTemplate = "{{.Entity.Name}}-{{.Check.Name}}"

	summary, err := getSummary(event)
	assert.Nil(t, err)
	assert.Equal(t, "foo-bar", summary)
}

func Test_GetDetailsJSON(t *testing.T) {
	event := corev2.FixtureEvent("foo", "bar")
	config.detailsTemplate = ""

	details, err := getDetails(event)
	assert.Nil(t, err)
	b, err := json.Marshal(details)
	assert.Nil(t, err)
	j := &corev2.Event{}
	err = json.Unmarshal(b, &j)
	assert.Nil(t, err)
	assert.Equal(t, "foo", j.Entity.Name)
	assert.Equal(t, "bar", j.Check.Name)
}

func Test_GetDetailsTemplate(t *testing.T) {
	event := corev2.FixtureEvent("foo", "bar")
	config.detailsTemplate = "{{.Entity.Name}}-{{.Check.Name}}"

	details, err := getDetails(event)
	assert.Nil(t, err)
	assert.Equal(t, "foo-bar", details)
}

func Test_checkArgs(t *testing.T) {
	originalConfig := config
	type args struct {
		event *corev2.Event
	}
	tests := []struct {
		name       string
		config     HandlerConfig
		args       args
		wantErr    bool
		wantErrMsg string
	}{
		{
			name: "error when event has no check",
			args: args{
				event: func() *corev2.Event {
					event := corev2.FixtureEvent("foo", "bar")
					event.Check = nil
					return event
				}(),
			},
			wantErr:    true,
			wantErrMsg: "event does not contain check",
		},
		{
			name: "error when contacts have invalid characters",
			config: HandlerConfig{
				contactRouting: true,
			},
			args: args{
				event: func() *corev2.Event {
					event := corev2.FixtureEvent("foo", "bar")
					event.Annotations["contacts"] = "valid_contact,invalid-contact"
					return event
				}(),
			},
			wantErr:    true,
			wantErrMsg: "invalid contact syntax: invalid-contact",
		},
	}
	for _, tt := range tests {
		t.Run(tt.name, func(t *testing.T) {
			config = tt.config

			err := checkArgs(tt.args.event)
			if (err != nil) != tt.wantErr {
				t.Errorf("checkArgs() error = %v, wantErr %v", err, tt.wantErr)
			}
			if err != nil && err.Error() != tt.wantErrMsg {
				t.Errorf("checkArgs() error msg = %v, want %v", err, tt.wantErrMsg)
			}
		})
		config = originalConfig
	}
}

func Test_handleEvent(t *testing.T) {
	type args struct {
		event *corev2.Event
	}
	tests := []struct {
		name    string
		args    args
		wantErr bool
	}{
		// TODO: Add test cases.
	}
	for _, tt := range tests {
		t.Run(tt.name, func(t *testing.T) {
			if err := handleEvent(tt.args.event); (err != nil) != tt.wantErr {
				t.Errorf("handleEvent() error = %v, wantErr %v", err, tt.wantErr)
			}
		})
	}
}

func Test_handleEventContactRouting(t *testing.T) {
	type args struct {
		event *corev2.Event
	}
	tests := []struct {
		name    string
		args    args
		wantErr bool
	}{
		// TODO: Add test cases.
	}
	for _, tt := range tests {
		t.Run(tt.name, func(t *testing.T) {
			if err := handleEventContactRouting(tt.args.event); (err != nil) != tt.wantErr {
				t.Errorf("handleEventContactRouting() error = %v, wantErr %v", err, tt.wantErr)
			}
		})
	}
}

func Test_handleEventForContact(t *testing.T) {
	type args struct {
		event   *corev2.Event
		contact string
	}
	tests := []struct {
		name    string
		args    args
		wantErr bool
	}{
		// TODO: Add test cases.
	}
	for _, tt := range tests {
		t.Run(tt.name, func(t *testing.T) {
			if err := handleEventForContact(tt.args.event, tt.args.contact); (err != nil) != tt.wantErr {
				t.Errorf("handleEventForContact() error = %v, wantErr %v", err, tt.wantErr)
			}
		})
	}
}

func Test_getContacts(t *testing.T) {
	type args struct {
		event *corev2.Event
	}
	tests := []struct {
		name string
		args args
		want []string
	}{
		// TODO: Add test cases.
	}
	for _, tt := range tests {
		t.Run(tt.name, func(t *testing.T) {
			if got := getContacts(tt.args.event); !reflect.DeepEqual(got, tt.want) {
				t.Errorf("getContacts() = %v, want %v", got, tt.want)
			}
		})
	}
}

func Test_getContactToken(t *testing.T) {
	type args struct {
		contact string
	}
	tests := []struct {
		name    string
		args    args
		want    string
		wantErr bool
	}{
		// TODO: Add test cases.
	}
	for _, tt := range tests {
		t.Run(tt.name, func(t *testing.T) {
			got, err := getContactToken(tt.args.contact)
			if (err != nil) != tt.wantErr {
				t.Errorf("getContactToken() error = %v, wantErr %v", err, tt.wantErr)
				return
			}
			if got != tt.want {
				t.Errorf("getContactToken() = %v, want %v", got, tt.want)
			}
		})
	}
}<|MERGE_RESOLUTION|>--- conflicted
+++ resolved
@@ -6,12 +6,6 @@
 	"reflect"
 	"testing"
 
-<<<<<<< HEAD
-=======
-	"os"
-	"testing"
-
->>>>>>> 81d9c274
 	corev2 "github.com/sensu/sensu-go/api/core/v2"
 	"github.com/stretchr/testify/assert"
 )
